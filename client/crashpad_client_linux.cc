--- conflicted
+++ resolved
@@ -385,14 +385,6 @@
       std::move(client_sock), -1, &unhandled_signals_);
 }
 
-#if defined(OS_ANDROID) || defined(OS_LINUX)
-// static
-bool CrashpadClient::GetHandlerSocket(int* sock, pid_t* pid) {
-  auto signal_handler = RequestCrashDumpHandler::Get();
-  return signal_handler->GetHandlerSocket(sock, pid);
-}
-
-<<<<<<< HEAD
 bool CrashpadClient::StartHandlerWithAttachments(
     const base::FilePath& handler,
     const base::FilePath& database,
@@ -417,13 +409,19 @@
                                              annotations,
                                              updated_arguments);
 }
-=======
+
+#if defined(OS_ANDROID) || defined(OS_LINUX)
+// static
+bool CrashpadClient::GetHandlerSocket(int* sock, pid_t* pid) {
+  auto signal_handler = RequestCrashDumpHandler::Get();
+  return signal_handler->GetHandlerSocket(sock, pid);
+}
+
 bool CrashpadClient::SetHandlerSocket(ScopedFileHandle sock, pid_t pid) {
   auto signal_handler = RequestCrashDumpHandler::Get();
   return signal_handler->Initialize(std::move(sock), pid, &unhandled_signals_);
 }
 #endif  // OS_ANDROID || OS_LINUX
->>>>>>> 2fb4e9e6
 
 #if defined(OS_ANDROID)
 
