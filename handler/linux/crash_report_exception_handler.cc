// Copyright 2018 The Crashpad Authors. All rights reserved.
//
// Licensed under the Apache License, Version 2.0 (the "License");
// you may not use this file except in compliance with the License.
// You may obtain a copy of the License at
//
//     http://www.apache.org/licenses/LICENSE-2.0
//
// Unless required by applicable law or agreed to in writing, software
// distributed under the License is distributed on an "AS IS" BASIS,
// WITHOUT WARRANTIES OR CONDITIONS OF ANY KIND, either express or implied.
// See the License for the specific language governing permissions and
// limitations under the License.

#include "handler/linux/crash_report_exception_handler.h"

#include <memory>
#include <utility>

#include "base/logging.h"
#include "client/settings.h"
#include "handler/linux/capture_snapshot.h"
#include "minidump/minidump_file_writer.h"
#include "snapshot/linux/process_snapshot_linux.h"
#include "snapshot/sanitized/process_snapshot_sanitized.h"
#include "util/file/file_reader.h"
#include "util/file/output_stream_file_writer.h"
#include "util/linux/direct_ptrace_connection.h"
#include "util/linux/ptrace_client.h"
#include "util/misc/implicit_cast.h"
#include "util/misc/metrics.h"
#include "util/misc/uuid.h"
#include "util/stream/base94_output_stream.h"
#include "util/stream/log_output_stream.h"
#include "util/stream/zlib_output_stream.h"

namespace crashpad {

namespace {

bool WriteMinidumpLogFromFile(FileReaderInterface* file_reader) {
  ZlibOutputStream stream(ZlibOutputStream::Mode::kCompress,
                          std::make_unique<Base94OutputStream>(
                              Base94OutputStream::Mode::kEncode,
                              std::make_unique<LogOutputStream>()));
  FileOperationResult read_result;
  do {
    uint8_t buffer[4096];
    read_result = file_reader->Read(buffer, sizeof(buffer));
    if (read_result < 0)
      return false;

    if (read_result > 0 && (!stream.Write(buffer, read_result)))
      return false;
  } while (read_result > 0);
  return stream.Flush();
}

}  // namespace

CrashReportExceptionHandler::CrashReportExceptionHandler(
    CrashReportDatabase* database,
    CrashReportUploadThread* upload_thread,
    const std::map<std::string, std::string>* process_annotations,
<<<<<<< HEAD
    const std::map<std::string, base::FilePath>* process_attachments,
=======
    bool write_minidump_to_database,
    bool write_minidump_to_log,
>>>>>>> e5dbfa33
    const UserStreamDataSources* user_stream_data_sources)
    : database_(database),
      upload_thread_(upload_thread),
      process_annotations_(process_annotations),
<<<<<<< HEAD
      process_attachments_(process_attachments),
      user_stream_data_sources_(user_stream_data_sources) {}
=======
      write_minidump_to_database_(write_minidump_to_database),
      write_minidump_to_log_(write_minidump_to_log),
      user_stream_data_sources_(user_stream_data_sources) {
  DCHECK(write_minidump_to_database_ | write_minidump_to_log_);
}
>>>>>>> e5dbfa33

CrashReportExceptionHandler::~CrashReportExceptionHandler() = default;

bool CrashReportExceptionHandler::HandleException(
    pid_t client_process_id,
    uid_t client_uid,
    const ExceptionHandlerProtocol::ClientInformation& info,
    VMAddress requesting_thread_stack_address,
    pid_t* requesting_thread_id,
    UUID* local_report_id) {
  Metrics::ExceptionEncountered();

  DirectPtraceConnection connection;
  if (!connection.Initialize(client_process_id)) {
    Metrics::ExceptionCaptureResult(
        Metrics::CaptureResult::kDirectPtraceFailed);
    return false;
  }

  return HandleExceptionWithConnection(&connection,
                                       info,
                                       client_uid,
                                       requesting_thread_stack_address,
                                       requesting_thread_id,
                                       local_report_id);
}

bool CrashReportExceptionHandler::HandleExceptionWithBroker(
    pid_t client_process_id,
    uid_t client_uid,
    const ExceptionHandlerProtocol::ClientInformation& info,
    int broker_sock,
    UUID* local_report_id) {
  Metrics::ExceptionEncountered();

  PtraceClient client;
  if (!client.Initialize(broker_sock, client_process_id)) {
    Metrics::ExceptionCaptureResult(
        Metrics::CaptureResult::kBrokeredPtraceFailed);
    return false;
  }

  return HandleExceptionWithConnection(
      &client, info, client_uid, 0, nullptr, local_report_id);
}

bool CrashReportExceptionHandler::HandleExceptionWithConnection(
    PtraceConnection* connection,
    const ExceptionHandlerProtocol::ClientInformation& info,
    uid_t client_uid,
    VMAddress requesting_thread_stack_address,
    pid_t* requesting_thread_id,
    UUID* local_report_id) {
  std::unique_ptr<ProcessSnapshotLinux> process_snapshot;
  std::unique_ptr<ProcessSnapshotSanitized> sanitized_snapshot;
  if (!CaptureSnapshot(connection,
                       info,
                       *process_annotations_,
                       client_uid,
                       requesting_thread_stack_address,
                       requesting_thread_id,
                       &process_snapshot,
                       &sanitized_snapshot)) {
    return false;
  }

  UUID client_id;
  Settings* const settings = database_->GetSettings();
  if (settings) {
    // If GetSettings() or GetClientID() fails, something else will log a
    // message and client_id will be left at its default value, all zeroes,
    // which is appropriate.
    settings->GetClientID(&client_id);
  }
  process_snapshot->SetClientID(client_id);

  return write_minidump_to_database_
             ? WriteMinidumpToDatabase(process_snapshot.get(),
                                       sanitized_snapshot.get(),
                                       write_minidump_to_log_,
                                       local_report_id)
             : WriteMinidumpToLog(process_snapshot.get(),
                                  sanitized_snapshot.get());
}

bool CrashReportExceptionHandler::WriteMinidumpToDatabase(
    ProcessSnapshotLinux* process_snapshot,
    ProcessSnapshotSanitized* sanitized_snapshot,
    bool write_minidump_to_log,
    UUID* local_report_id) {
  std::unique_ptr<CrashReportDatabase::NewReport> new_report;
  CrashReportDatabase::OperationStatus database_status =
      database_->PrepareNewCrashReport(&new_report);
  if (database_status != CrashReportDatabase::kNoError) {
    LOG(ERROR) << "PrepareNewCrashReport failed";
    Metrics::ExceptionCaptureResult(
        Metrics::CaptureResult::kPrepareNewCrashReportFailed);
    return false;
  }

  process_snapshot->SetReportID(new_report->ReportID());

  ProcessSnapshot* snapshot =
      sanitized_snapshot ? implicit_cast<ProcessSnapshot*>(sanitized_snapshot)
                         : implicit_cast<ProcessSnapshot*>(process_snapshot);

  MinidumpFileWriter minidump;
  minidump.InitializeFromSnapshot(snapshot);
  AddUserExtensionStreams(user_stream_data_sources_, snapshot, &minidump);

  if (!minidump.WriteEverything(new_report->Writer())) {
    LOG(ERROR) << "WriteEverything failed";
    Metrics::ExceptionCaptureResult(
        Metrics::CaptureResult::kMinidumpWriteFailed);
    return false;
  }

<<<<<<< HEAD
  if (process_attachments_) {
    // Note that attachments are read at this point each time rather than once
    // so that if the contents of the file has changed it will be re-read for
    // each upload (e.g. in the case of a log file).
    for (const auto& it : *process_attachments_) {
      FileWriter* writer = new_report->AddAttachment(it.first);
      if (writer) {
        std::string contents;
        if (!LoggingReadEntireFile(it.second, &contents)) {
          // Not being able to read the file isn't considered fatal, and
          // should not prevent the report from being processed.
          continue;
        }
        writer->Write(contents.data(), contents.size());
      }
=======
  bool write_minidump_to_log_succeed = false;
  if (write_minidump_to_log) {
    if (auto* file_reader = new_report->Reader()) {
      if (WriteMinidumpLogFromFile(file_reader))
        write_minidump_to_log_succeed = true;
      else
        LOG(ERROR) << "WriteMinidumpLogFromFile failed";
>>>>>>> e5dbfa33
    }
  }

  UUID uuid;
  database_status =
      database_->FinishedWritingCrashReport(std::move(new_report), &uuid);
  if (database_status != CrashReportDatabase::kNoError) {
    LOG(ERROR) << "FinishedWritingCrashReport failed";
    Metrics::ExceptionCaptureResult(
        Metrics::CaptureResult::kFinishedWritingCrashReportFailed);
    return false;
  }

  if (upload_thread_) {
    upload_thread_->ReportPending(uuid);
  }

  if (local_report_id != nullptr) {
    *local_report_id = uuid;
  }

  Metrics::ExceptionCaptureResult(Metrics::CaptureResult::kSuccess);

  return write_minidump_to_log ? write_minidump_to_log_succeed : true;
}

bool CrashReportExceptionHandler::WriteMinidumpToLog(
    ProcessSnapshotLinux* process_snapshot,
    ProcessSnapshotSanitized* sanitized_snapshot) {
  ProcessSnapshot* snapshot =
      sanitized_snapshot ? implicit_cast<ProcessSnapshot*>(sanitized_snapshot)
                         : implicit_cast<ProcessSnapshot*>(process_snapshot);
  MinidumpFileWriter minidump;
  minidump.InitializeFromSnapshot(snapshot);
  AddUserExtensionStreams(user_stream_data_sources_, snapshot, &minidump);

  OutputStreamFileWriter writer(std::make_unique<ZlibOutputStream>(
      ZlibOutputStream::Mode::kCompress,
      std::make_unique<Base94OutputStream>(
          Base94OutputStream::Mode::kEncode,
          std::make_unique<LogOutputStream>())));
  if (!minidump.WriteMinidump(&writer, false /* allow_seek */)) {
    LOG(ERROR) << "WriteMinidump failed";
    return false;
  }
  return writer.Flush();
}

}  // namespace crashpad<|MERGE_RESOLUTION|>--- conflicted
+++ resolved
@@ -62,26 +62,19 @@
     CrashReportDatabase* database,
     CrashReportUploadThread* upload_thread,
     const std::map<std::string, std::string>* process_annotations,
-<<<<<<< HEAD
     const std::map<std::string, base::FilePath>* process_attachments,
-=======
     bool write_minidump_to_database,
     bool write_minidump_to_log,
->>>>>>> e5dbfa33
     const UserStreamDataSources* user_stream_data_sources)
     : database_(database),
       upload_thread_(upload_thread),
       process_annotations_(process_annotations),
-<<<<<<< HEAD
       process_attachments_(process_attachments),
-      user_stream_data_sources_(user_stream_data_sources) {}
-=======
       write_minidump_to_database_(write_minidump_to_database),
       write_minidump_to_log_(write_minidump_to_log),
       user_stream_data_sources_(user_stream_data_sources) {
   DCHECK(write_minidump_to_database_ | write_minidump_to_log_);
 }
->>>>>>> e5dbfa33
 
 CrashReportExceptionHandler::~CrashReportExceptionHandler() = default;
 
@@ -199,7 +192,6 @@
     return false;
   }
 
-<<<<<<< HEAD
   if (process_attachments_) {
     // Note that attachments are read at this point each time rather than once
     // so that if the contents of the file has changed it will be re-read for
@@ -215,7 +207,8 @@
         }
         writer->Write(contents.data(), contents.size());
       }
-=======
+    }
+  }
   bool write_minidump_to_log_succeed = false;
   if (write_minidump_to_log) {
     if (auto* file_reader = new_report->Reader()) {
@@ -223,7 +216,6 @@
         write_minidump_to_log_succeed = true;
       else
         LOG(ERROR) << "WriteMinidumpLogFromFile failed";
->>>>>>> e5dbfa33
     }
   }
 
